--- conflicted
+++ resolved
@@ -1829,7 +1829,6 @@
 	return ret;
 	}
 
-<<<<<<< HEAD
 #ifndef OPENSSL_NO_EC
 /* ssl_check_for_safari attempts to fingerprint Safari using OS X
  * SecureTransport using the TLS extension block in |d|, of length |n|.
@@ -1911,8 +1910,7 @@
 
 	s->s3->is_probably_safari = 1;
 }
-#endif /* !OPENSSL_NO_EC */
-=======
+
 /* tls1_alpn_handle_client_hello is called to process the ALPN extension in a
  * ClientHello.
  *   data: the contents of the extension, not including the type and length.
@@ -1982,7 +1980,6 @@
 	*al = SSL_AD_DECODE_ERROR;
 	return -1;
 	}
->>>>>>> 8ae78c6b
 
 static int ssl_scan_clienthello_tlsext(SSL *s, unsigned char **p, unsigned char *d, int n, int *al) 
 	{	
@@ -1999,7 +1996,6 @@
 	s->s3->next_proto_neg_seen = 0;
 #endif
 
-<<<<<<< HEAD
 	/* Clear observed custom extensions */
 	s->s3->tlsext_custom_types_count = 0;
 	if (s->s3->tlsext_custom_types != NULL)
@@ -2007,13 +2003,12 @@
 		OPENSSL_free(s->s3->tlsext_custom_types);
 		s->s3->tlsext_custom_types = NULL;
 		}		
-=======
+
 	if (s->s3->alpn_selected)
 		{
 		OPENSSL_free(s->s3->alpn_selected);
 		s->s3->alpn_selected = NULL;
 		}
->>>>>>> 8ae78c6b
 
 #ifndef OPENSSL_NO_HEARTBEATS
 	s->tlsext_heartbeat &= ~(SSL_TLSEXT_HB_ENABLED |
